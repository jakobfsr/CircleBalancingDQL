import gymnasium as gym
from gymnasium import spaces
import numpy as np
import pymunk
import pygame
from pymunk.pygame_util import DrawOptions


class BallOnBallEnv(gym.Env):
    """
    Gymnasium-Umgebung für das 2D-Physikspiel "Kugel auf Kugel".
    """

    # Erstelle die Kugeln
    BIG_RADIUS = 100
    BIG_MASS = 10

    SMALL_RADIUS = 30
    SMALL_MASS = 1

    # Parameter der Umgebung
    WIDTH = 800
    HEIGHT = 600
    GRAVITY = 1000
    OFFSETS = [0.1, -0.1]  # Random offsets
    force_amount = 700.0  # Kraft durch Aktionen

    metadata = {"render_modes": ["human", "rgb_array"], "render_fps": 120}

    def __init__(self, render_mode="rgb_array"):
        super(BallOnBallEnv, self).__init__()

        self.render_mode = render_mode


        self.ground_y = self.HEIGHT - 50

        # Aktionen: 0 = links, 1 = keine Aktion, 2 = rechts
        self.action_space = spaces.Discrete(3)

        # Zustandsraum: Position und Geschwindigkeit der kleinen Kugel
        self.observation_space = spaces.Box(
            low=np.array([0, 0, -np.inf, -np.inf], dtype=np.float32),
            high=np.array([self.WIDTH, self.HEIGHT, np.inf, np.inf], dtype=np.float32),
        )

        # Pymunk Space erstellen
        self.space = pymunk.Space()
        self.space.gravity = (0, self.GRAVITY)
        self._create_static_line((0, self.ground_y), (self.WIDTH, self.ground_y))

        # Pygame Canvas und Optionen
        self.canvas = pygame.Surface((self.WIDTH, self.HEIGHT))
        self.draw_options = DrawOptions(self.canvas)

        # Pygame-Fenster nur bei `human`
        self.screen = None
        self.clock = None

        # Kugeln erstellen
        self.big_body = None
        self.small_body = None
        self.reset()

    def _create_static_line(self, start, end, thickness=5):
        body = self.space.static_body
        shape = pymunk.Segment(body, start, end, thickness)
        shape.friction = 1.0
        shape.elasticity = 0.0
        self.space.add(shape)

    def _create_circle(self, mass, radius, pos, color, friction=0):
        moment = pymunk.moment_for_circle(mass, 0, radius)
        body = pymunk.Body(mass, moment)
        body.position = pos
        shape = pymunk.Circle(body, radius)
        shape.friction = friction
        shape.elasticity = 0.0
        shape.color = pygame.Color(color)
        self.space.add(body, shape)
        return body

    def reset(self, seed=None, options=None):
        """Setzt die Umgebung zurück und gibt den Startzustand zurück."""
        super().reset(seed=seed)

        # Entferne alle dynamischen Bodies
        for body in self.space.bodies[:]:
            if body != self.space.static_body:
                for shape in body.shapes:
                    self.space.remove(shape)
                self.space.remove(body)


        big_pos = (self.WIDTH / 2, self.ground_y - self.BIG_RADIUS - 5)
        self.big_body = self._create_circle(self.BIG_MASS, self.BIG_RADIUS, big_pos, "gray")

        small_pos = (
            self.WIDTH / 2 + np.random.choice(self.OFFSETS),
            big_pos[1] - self.BIG_RADIUS - self.SMALL_RADIUS,
        )
        self.small_body = self._create_circle(self.SMALL_MASS, self.SMALL_RADIUS, small_pos, "black", friction=1)

        return self._get_state(), {}

    def _get_state(self):
        """Gibt den aktuellen Zustand der Umgebung zurück."""
        pos = self.small_body.position
        vel = self.small_body.velocity
        return np.array([pos.x, pos.y, vel.x, vel.y], dtype=np.float32)

    def step(self, action):
        """Führt eine Aktion aus und gibt die Ergebnisse zurück."""
        if action == 0:  # Links
            self.small_body.apply_force_at_local_point((-self.force_amount, 0))
        elif action == 2:  # Rechts
            self.small_body.apply_force_at_local_point((self.force_amount, 0))

        # Physik aktualisieren
        self.space.step(1 / 60.0)

        state = self._get_state()
        small_y = state[1]  # y-Position der kleinen Kugel
        big_y = self.big_body.position.y  # y-Position des Mittelpunkts der großen Kugel

        # Berechnung von done
        done = small_y >= (big_y - self.BIG_RADIUS * 0.75)

        reward = 1.0 if not done else -10.0

        if done:
            self.reset()

        if self.render_mode == "human":
            self.render()

        return state, reward, done, {}

    def render(self):
        """Zeichnet die Umgebung entweder auf den Bildschirm oder gibt das RGB-Array zurück."""
        # Hintergrund füllen
        self.canvas.fill((255, 255, 255))

        # Pymunk-Objekte auf die Canvas zeichnen
        self.space.debug_draw(self.draw_options)

        if self.render_mode == "human":
            if self.screen is None:
                pygame.init()
                self.screen = pygame.display.set_mode((self.WIDTH, self.HEIGHT))
                self.clock = pygame.time.Clock()

            # Canvas auf das Fenster kopieren
            self.screen.blit(self.canvas, (0, 0))
            pygame.display.flip()
            self.clock.tick(self.metadata["render_fps"])

        arr = np.array(pygame.surfarray.array3d(self.canvas))
        return np.transpose(arr, axes=(1, 0, 2))

    def close(self):
        """Schließt Pygame-Ressourcen."""
        if self.screen is not None:
            pygame.quit()
            self.screen = None
            self.clock = None

<<<<<<< HEAD
import numpy as np
import torch
import torchvision.transforms as T
from PIL import Image

def capture_screen(env):
    img_array = env.render()
    #img_array = np.transpose(img_array, (0, 1, 2))

    # Bildschirmhöhe und -breite
    screen_height, screen_width, _ = img_array.shape

    # Schneidet unwichtige Bereiche oben und unten ab
    cut_upper = 0.9  # 90% des Bildes behalten
    cut_lower = 0.1  # die unteren 10% abschneiden
    img_array = img_array[int(screen_height * cut_lower):int(screen_height * cut_upper), :, :]
    relevant_width = int(1 * screen_width)
    lower_ball_x = int(env.big_body.position.x)

    # Zentrieren um die Kugel
    if lower_ball_x < relevant_width // 2:
        slice_range = slice(0, relevant_width)
    elif lower_ball_x > (screen_width - relevant_width // 2):
        slice_range = slice(screen_width - relevant_width, screen_width)
    else:
        slice_range = slice(lower_ball_x - relevant_width // 2,
                            lower_ball_x + relevant_width // 2)

    centered_img_array = img_array[:, slice_range, :]
    norm_img_array = np.ascontiguousarray(centered_img_array, dtype=np.float32) / 255.0

    img_tensor = torch.from_numpy(norm_img_array).permute(2, 0, 1)
    pil_img_array = T.ToPILImage()(img_tensor)
    resized_img_array = T.Resize((60, 60), interpolation=Image.BICUBIC)(pil_img_array)
    grayscaled_img_array = T.Grayscale()(resized_img_array)
    final_tensor = T.ToTensor()(grayscaled_img_array)

    return final_tensor

# Beispiel-Test der Umgebung
=======


>>>>>>> 610ed9b1
if __name__ == "__main__":
    # Initialisiere die Umgebung
    env = BallOnBallEnv(render_mode="human")
    state = env.reset()
    print("Startzustand:", state)
    done = False

    # Initialisiere Pygame
    pygame.init()
    screen = pygame.display.set_mode((400, 300))  # Dummy-Fenster für Events
    env.render()
    capture_screen(env)
    while True:
        action = env.action_space.sample()
        state, reward, done, info = env.step(action)
        print(f"State: {state}, Reward: {reward}, Done: {done}")
        print(env.render())
        arr = env.render()
     #   screen_array = env.get_state()
        pass

    """print("Steuere mit den Pfeiltasten: Links (0), Nichts (1), Rechts (2).")

    try:
        while not done:
            # Standardaktion: Nichts (1)
            action = 1

            # Prüfe, ob eine Taste gedrückt ist
            keys = pygame.key.get_pressed()
            if keys[pygame.K_LEFT]:
                action = 0  # Aktion: Links
            elif keys[pygame.K_RIGHT]:
                action = 2  # Aktion: Rechts
            elif keys[pygame.K_UP]:
                action = 1  # Aktion: Nichts

            # Überprüfe andere Events, wie das Schließen des Fensters
            for event in pygame.event.get():
                if event.type == pygame.QUIT:
                    done = True
                    break

            # Schritt in der Umgebung
            state, reward, done, info = env.step(action)
            env.render()
            print(f"State: {state}, Reward: {reward}, Done: {done}")
    finally:
        env.close()
        pygame.quit()"""<|MERGE_RESOLUTION|>--- conflicted
+++ resolved
@@ -154,9 +154,7 @@
             self.screen.blit(self.canvas, (0, 0))
             pygame.display.flip()
             self.clock.tick(self.metadata["render_fps"])
-
-        arr = np.array(pygame.surfarray.array3d(self.canvas))
-        return np.transpose(arr, axes=(1, 0, 2))
+        return np.transpose(np.array(pygame.surfarray.array3d(self.canvas)), axes=(1, 0, 2))
 
     def close(self):
         """Schließt Pygame-Ressourcen."""
@@ -165,7 +163,6 @@
             self.screen = None
             self.clock = None
 
-<<<<<<< HEAD
 import numpy as np
 import torch
 import torchvision.transforms as T
@@ -206,10 +203,6 @@
     return final_tensor
 
 # Beispiel-Test der Umgebung
-=======
-
-
->>>>>>> 610ed9b1
 if __name__ == "__main__":
     # Initialisiere die Umgebung
     env = BallOnBallEnv(render_mode="human")
@@ -227,7 +220,6 @@
         state, reward, done, info = env.step(action)
         print(f"State: {state}, Reward: {reward}, Done: {done}")
         print(env.render())
-        arr = env.render()
      #   screen_array = env.get_state()
         pass
 
